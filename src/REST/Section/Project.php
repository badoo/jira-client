<?php
/**
 * @package REST
 * @author Denis Korenevskiy <denkoren@corp.badoo.com>
 */

namespace Badoo\Jira\REST\Section;

class Project extends Section
{
    /**
     * @see https://docs.atlassian.com/software/jira/docs/api/REST/7.6.1/#api/2/project-getProject
     *
     * Get specific project info
     *
     * @param string|int $project - project ID (e.g. 100500) or key (e.g. 'EX')
     * @param string[] $expand - ask JIRA to provide additional info in response
     *
     * @return \stdClass - project info
     *
     * @throws \Badoo\Jira\REST\Exception
     */
    public function get($project, array $expand = [])
    {
        $parameters = [];

        if (!empty($expand)) {
            $parameters['expand'] = implode(',', $expand);
        }

        return $this->Jira->get("project/{$project}", $parameters);
    }

    /**
     * @see https://docs.atlassian.com/software/jira/docs/api/REST/7.6.1/#api/2/project-getProjectComponents
     *
     * List all project components
     *
     * @param string|int $project - project ID (e.g. 100500) or key (e.g. 'EX')
     *
     * @return \stdClass[] - list of Component info objects
     * @see Component::get() for mor info about data structure
     *
     * @throws \Badoo\Jira\REST\Exception
     */
    public function listComponents($project) : array
    {
        return $this->Jira->get("project/{$project}/components");
    }

    /**
     * @see https://docs.atlassian.com/software/jira/docs/api/REST/7.6.1/#api/2/project-getProjectVersions
     *
     * List all project versions
     *
     * @param string|int $project - project ID (e.g. 100500) or key (e.g. 'EX')
     *
     * @return \stdClass[] - list of Version info objects
     *
     * @throws \Badoo\Jira\REST\Exception
     */
    public function listVersions($project) : array
    {
        return $this->Jira->get("project/{$project}/versions");
    }

    /**
<<<<<<< HEAD
     * Returns latest version in project<br>
     * **ATTENTION**:semver only
     *
     * @see https://www.php.net/manual/en/function.version-compare.php More about version comparison
     *
     * @param $project string|int
     *
     * @return \stdClass|null
     *
     * @throws \Badoo\Jira\REST\Exception
     */
    public function getLatestVersion($project) : ?\stdClass
    {
        $versions = $this->listVersions($project);
        if (empty($versions)) {
            return null;
        }
        $latest_version = array_pop($versions);
        foreach ($versions as $version) {
            if (version_compare($version->name ?? '', $latest_version->name ?? '', 'gt')) {
                $latest_version = $version;
            }
        }
        return $latest_version;
=======
     * @see https://docs.atlassian.com/software/jira/docs/api/REST/7.6.1/#api/2/project-getAllStatuses
     *
     * List all project statuses
     *
     * @param $project
     *
     * @return \stdClass[]
     *
     * @throws \Badoo\Jira\REST\Exception
     */
    public function listStatuses($project) : array
    {
        return $this->Jira->get("project/{$project}/statuses");
>>>>>>> 09079daf
    }
}<|MERGE_RESOLUTION|>--- conflicted
+++ resolved
@@ -65,7 +65,6 @@
     }
 
     /**
-<<<<<<< HEAD
      * Returns latest version in project<br>
      * **ATTENTION**:semver only
      *
@@ -90,7 +89,10 @@
             }
         }
         return $latest_version;
-=======
+    }
+
+
+    /**
      * @see https://docs.atlassian.com/software/jira/docs/api/REST/7.6.1/#api/2/project-getAllStatuses
      *
      * List all project statuses
@@ -104,6 +106,5 @@
     public function listStatuses($project) : array
     {
         return $this->Jira->get("project/{$project}/statuses");
->>>>>>> 09079daf
     }
 }