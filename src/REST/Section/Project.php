<?php
/**
 * @package REST
 * @author Denis Korenevskiy <denkoren@corp.badoo.com>
 */

namespace Badoo\Jira\REST\Section;

class Project extends Section
{
    /**
     * Get specific project info
     *
     * @see https://docs.atlassian.com/software/jira/docs/api/REST/7.6.1/#api/2/project-getProject
     *
     * @param string|int $project - project ID (e.g. 100500) or key (e.g. 'EX')
     * @param string[] $expand - ask JIRA to provide additional info in response
     *
     * @return \stdClass - project info
     *
     * @throws \Badoo\Jira\REST\Exception
     */
    public function get($project, array $expand = [])
    {
        $parameters = [];

        if (!empty($expand)) {
            $parameters['expand'] = implode(',', $expand);
        }

        return $this->Jira->get("project/{$project}", $parameters);
    }

    /**
     * List all project components
     *
     * @see https://docs.atlassian.com/software/jira/docs/api/REST/7.6.1/#api/2/project-getProjectComponents
     *
     * @param string|int $project - project ID (e.g. 100500) or key (e.g. 'EX')
     *
     * @return \stdClass[] - list of Component info objects
     * @see Component::get() for mor info about data structure
     *
     * @throws \Badoo\Jira\REST\Exception
     */
    public function listComponents($project) : array
    {
        return $this->Jira->get("project/{$project}/components");
    }

    /**
     * List all project versions
     *
     * @see https://docs.atlassian.com/software/jira/docs/api/REST/7.6.1/#api/2/project-getProjectVersions
     *
     * @param string|int $project - project ID (e.g. 100500) or key (e.g. 'EX')
     *
     * @return \stdClass[] - list of Version info objects
     *
     * @throws \Badoo\Jira\REST\Exception
     */
    public function listVersions($project) : array
    {
        return $this->Jira->get("project/{$project}/versions");
    }

    /**
<<<<<<< HEAD
=======
     * Returns latest version in project<br>
     * **ATTENTION**:semver only
     *
     * @see https://www.php.net/manual/en/function.version-compare.php More about version comparison
     *
     * @param $project string|int
     *
     * @return \stdClass|null
     *
     * @throws \Badoo\Jira\REST\Exception
     */
    public function getLatestVersion($project) : ?\stdClass
    {
        $versions = $this->listVersions($project);
        if (empty($versions)) {
            return null;
        }
        $latest_version = array_pop($versions);
        foreach ($versions as $version) {
            if (version_compare($version->name ?? '', $latest_version->name ?? '', 'gt')) {
                $latest_version = $version;
            }
        }
        return $latest_version;
    }


    /**
     * @see https://docs.atlassian.com/software/jira/docs/api/REST/7.6.1/#api/2/project-getAllStatuses
     *
>>>>>>> 5e612b58
     * List all project statuses
     *
     * @see https://docs.atlassian.com/software/jira/docs/api/REST/7.6.1/#api/2/project-getAllStatuses
     *
     * @param $project
     *
     * @return \stdClass[]
     *
     * @throws \Badoo\Jira\REST\Exception
     */
    public function listStatuses($project) : array
    {
        return $this->Jira->get("project/{$project}/statuses");
    }
}<|MERGE_RESOLUTION|>--- conflicted
+++ resolved
@@ -65,10 +65,8 @@
     }
 
     /**
-<<<<<<< HEAD
-=======
      * Returns latest version in project<br>
-     * **ATTENTION**:semver only
+     * **ATTENTION**: semver only
      *
      * @see https://www.php.net/manual/en/function.version-compare.php More about version comparison
      *
@@ -95,9 +93,6 @@
 
 
     /**
-     * @see https://docs.atlassian.com/software/jira/docs/api/REST/7.6.1/#api/2/project-getAllStatuses
-     *
->>>>>>> 5e612b58
      * List all project statuses
      *
      * @see https://docs.atlassian.com/software/jira/docs/api/REST/7.6.1/#api/2/project-getAllStatuses
